using DimensionalData
using NCDatasets

"""
    getUniqueMemberIds(meta::Dict, model_names::Vector{String})

Combine name of the model with the id of the respective model members. The
returned vector has length of the number of models and contains for every model
a vector with the unique ids of its members.

# Arguments:
- `meta`: for CMIP5 data, must have keys: 'mip_era', 'realization', 'initialization_method',
'physics_version'. For CMIP6 data must have keys: 'variant_label', 'grid_label'
- `model_names`: Vector of strings containing model names for every model member, i.e.
length is sum of the number of members over all models
"""
function getUniqueMemberIds(meta::Dict, model_names::Vector{String})
    meta_subdict = Dict{String, Vector}()
    keys_model_ids = [
        "realization", "physics_version", "initialization_method",
        "mip_era", "grid_label", "variant_label"
    ]

    n_members = length(model_names)
    members = Vector{String}(undef, n_members)
    for key in filter(k -> k in keys_model_ids, keys(meta))
        val = meta[key]
        if isa(val, String)
            meta_subdict[key] = repeat([val], outer=n_members)
        else
            meta_subdict[key] = deepcopy(val)
        end
    end
    mip_eras = meta_subdict["mip_era"]
    indices_cmip5 = findall(x -> !ismissing(x) && x == "CMIP5", mip_eras)
    indices_cmip6 = findall(x -> !ismissing(x) && x == "CMIP6", mip_eras)
    if !isempty(indices_cmip5)
        variants = buildCMIP5EnsembleMember(
            meta_subdict["realization"][indices_cmip5],
            meta_subdict["initialization_method"][indices_cmip5],
            meta_subdict["physics_version"][indices_cmip5]
        )
        members[indices_cmip5] =  map(
            x -> join(x, MODEL_MEMBER_DELIM, MODEL_MEMBER_DELIM),
            zip(model_names[indices_cmip5], variants)
        )
        @debug "For CMIP5, full model names dont include grid."
    end
    if !isempty(indices_cmip6)
        variants = meta_subdict["variant_label"][indices_cmip6]
        grids = meta_subdict["grid_label"][indices_cmip6]
        members[indices_cmip6] = map(
            x->join(x, MODEL_MEMBER_DELIM, "_"),
            zip(model_names[indices_cmip6], variants, grids)
        );
    end
    # from vector of strings of length of sum over members of all models make
    # a vector of vectors where each subvector contains the unique ids of the
    # respective model's members
    models_uniq = unique(model_names)
    n_models = length(models_uniq)
    result = Vector{Vector{String}}(undef, n_models)
    for (i, model) in enumerate(models_uniq)
        indices = findall(x -> x == model, model_names)
        result[i] = members[indices]
    end
    return result
end


"""
    subsetModelData(data::Dict{String, DimArray}, shared_models::Vector{String})

Return data in 'data' only from the models specified in `shared_models`.
Takes care of metadata.
"""
function subsetModelData(data::DimArray, shared_models::Vector{String})
    dim_symbol = hasdim(data, :member) ? :member : :model
    indices = findall(m -> m in shared_models, collect(dims(data, dim_symbol)))
    @assert length(indices) == length(shared_models)
    if dim_symbol == :model
        data = data[model = indices];
    else
        data = data[member = indices];
    end
    # also adjust the metadata
    attributes = filter(
        k -> data.metadata[k] isa Vector && k != "member_names", keys(data.metadata)
    );
    for key in attributes
        data.metadata[key] = data.metadata[key][indices]
    end
    # member_names is a vector of vectors
    map(vec -> filter!(x -> x in shared_models, vec), data.metadata["member_names"])
    # remove models where no member was in shared_models
    filter!(vec -> !isempty(vec), data.metadata["member_names"])
    return data
end


"""
<<<<<<< HEAD
    getMetadataSharedAcrossModelsAndModelNames(metadata::Dict)

Return a new metadata dictionary which contains all attributes that were
identical across models (therefore these are single values, not Vectors).
Further, 'model_names', 'member_names' and 'mip_era' are retained. When
combining this new metadata dict with another, e.g. when
combining data for different variables, these must be identical (which is
checked in function appendValuesDicts).
"""
function getMetadataSharedAcrossModelsAndModelNames(metadata::Dict)
    meta_shared = filter(((k,v),) -> isa(v, String), metadata);
    meta_shared["member_names"] = deepcopy(metadata)["member_names"];
    meta_shared["model_names"] = deepcopy(metadata)["model_names"]
    meta_shared["mip_era"] = deepcopy(metadata)["mip_era"]
    return meta_shared
end


"""
=======
>>>>>>> 81b64cdd
    loadPreprocData(
        path_data::String;
        subset::Dict{String, Vector{String}}=Dict{String, Vector{String}}(),
        is_model_data::Bool=true
    )

# Arguments:
- `path_data`: base path to directory that contains subdirectory with name
of the respective experiment (see TODO for assumed data structure)
- `subset`: dictionary with keys 'projects' and 'models'. Only data is loaded
whose filenames contain ANY of the strings mapped to. If not specified, default
value for projects is ['CMIP'] when is_model_data is true, else ['ERA5'].
- `is_model_data`: observational and model data loaded seperately,
if true modelData, else observational data

# Returns: DimArray or nothing
"""
function loadPreprocData(
    path_data::String;
    subset::Dict{String, Vector{String}}=Dict{String, Vector{String}}(),
    is_model_data::Bool=true
)
    if !isdir(path_data)
        throw(ArgumentError(path_data * " does not exist!"))
    end
    if isnothing(get(subset, "projects", nothing))
        subset["projects"] = is_model_data ? ["CMIP"] : ["ERA5"]
    end
    data = []
    meta = Dict{String, Any}()
    ncFiles = filter(
        x -> isfile(x) && endswith(x, ".nc"),
        readdir(path_data; join=true)
    )
    nbIgnored = 0
    n_files = length(ncFiles)
    source_names = repeat(Union{Missing, String}[missing], outer = n_files)
    for (i, file) in enumerate(ncFiles)
        addFile = true;
        # constrain files that will be loaded
        if !any([occursin(name, file) for name in subset["projects"]])
            @debug "exclude $file because of projects subset"
            addFile = false;
        end
        model_constraints = get(subset, "models", Vector{String}())
        if !isempty(model_constraints)
            # model constraints may contain individual members
            # (e.g. for "CNRM-CM5#r1i1p1", the model name, CNRM-CM5, as well as the
            # member id, r1i1p1, have to be part of the filename,
            # but not with the delimiter # as given here)
            model_member_constraints = map(x -> split(x, MODEL_MEMBER_DELIM), model_constraints)
            any_fullfilled = false
            for constraints in model_member_constraints
                # adding the suffix "_" is important since otherwise, for instance,
                # CNRM-CM5-C2 would remain even if the constraint was a substring like
                # CNRM-CM5
                constraint_ok = all([occursin(name * "_", file) for name in constraints])
                if constraint_ok
                    any_fullfilled = true
                    break
                end
            end
            if !any_fullfilled
                @debug "exclude $file because of models subset"
                addFile = false
            end
        end
        if addFile
            @debug "processing file.." * file
            parts = splitpath(file)
            filename = split(parts[end], ".nc")[end-1]
            climVar = split(parts[end-1], "_")[1]

            ds = NCDataset(file)
            dsVar = ds[climVar]
            # if climVar == "amoc"
            #     dsVar = ds["msftmz"]
            # end

            attributes = merge(Dict(deepcopy(dsVar.attrib)), Dict(deepcopy(ds.attrib)))
            if climVar == "msftmz"
                sector = get(ds, "sector", nothing)
                if !isnothing(sector)
                    attributes = merge(attributes, Dict(deepcopy(sector.attrib)));
                end
            end
            # add mip_era for models since it is not provided in CMIP5-models
            name = filename
            if is_model_data
                model_key = getCMIPModelsKey(Dict(ds.attrib))
                get!(attributes, "mip_era", "CMIP5")
                name = ds.attrib[model_key]
<<<<<<< HEAD
            else
                name = filename
=======
>>>>>>> 81b64cdd
            end
            source_names[i] = name
            # update metadata-dictionary for all processed files with the
            # metadata from the current file
            for key in keys(attributes)
                values = get!(meta, key, repeat(Union{Missing, Any}[missing], outer=n_files));
                values[i] = attributes[key]
            end

            dimension_names = dimnames(dsVar)
            dimensions = []
            for d in dimension_names
                if d in ["bnds", "string21"]
                    continue
                end
                if d == "time"
                    times = map(x -> NCDatasets.DateTimeStandard(
                        Dates.year(x), Dates.month(x), Dates.day(x)
                        ),
                        dsVar[d][:]
                    );
                    push!(dimensions, Dim{Symbol(d)}(collect(times)));
                else
                    push!(dimensions, Dim{Symbol(d)}(collect(dsVar[d][:])));
                end
            end
            push!(data, DimArray(Array(dsVar), Tuple(dimensions)));
        end
    end
    if length(data) > 0
        #dimData = cat(data..., dims=3) # way too slow!
        # all of the preprocessed model data assumed to have the same lon,lat grid
        # Preallocate a 3D array of respective size
        size_dims = size(data[1])
        n = length(data)
        raw_data = Array{eltype(parent(data[1]))}(undef, size_dims..., n)
        if length(size_dims) == 1
            for idx in 1:n
                raw_data[:,idx] = parent(data[idx])
            end
        elseif length(size_dims) == 2
            for idx in 1:n
                raw_data[:, :, idx] = parent(data[idx])  # Extract and assign the underlying data
            end
        else
            throw(ArgumentError("More than 3 data dimensions not supported."))
        end
        dimData = DimArray(
            raw_data,
            (dims(data[1])..., Dim{:source}(collect(skipmissing(source_names))))
        )
        updateMetadata!(meta, source_names, is_model_data);
        dimData = rebuild(dimData; metadata = meta);
        if is_model_data
            # set dimension names, member refers to unique model members,
            # model refers to 'big combined model', part of member name,
            # but additionally saved in metadata["model_names"]
            dimData = set(dimData, :source => :member)
            dimData = set(dimData, :member => vcat(dimData.metadata["member_names"]...))
            # Sanity checks that no dataset exists more than once
            members = dims(dimData, :member)
            if length(members) != length(unique(members))
                duplicates = [m for m in members if sum(members .== m) > 1]
                @warn "Some datasets appear more than once" duplicates
            end
        end
        return dimData
    else
        return nothing
    end
end



"""
    loadData(
        base_paths::Vector{String},
        config_paths::Vector{String};
        dir_per_var::Bool=true,
        is_model_data::Bool=true,
        common_models_across_vars::Bool=false,
        subset::Dict=Dict(),
    )

Loads the data from the config files located at 'config_paths'. For necessary
structure of config files, see TODO. For each variable, experiment, statistic
and timerange (alias) a different DimArray is loaded.

# Arguments:
- `base_paths`:  if dir_per_var is true, paths to directories that contain one or
more subdirectories that each contains a directory 'preproc' with the
preprocessed data. If dir_per_var is false, base_paths are the paths to directories
that contain the 'preproc' subdirectory.
- `config_paths`: paths to directories that contain one or more yaml config
files with the following structure: TODO
- `dir_per_var`: if true, directories at base_paths have subdirectories, one for
each variable (they must end with _ and the name of the variable), otherwise
base_paths are the paths to the directories that contain a subdirectory 'preproc'
- `is_model_data`: set true for CMIP5/6 data, false for observational data
- `common_models_across_vars`:
- `subset`: dictionary specifying the subset of data to be loaded, has keys
'variables', 'statistics', 'aliases', each mapping to a vector of Strings
"""
function loadData(
    base_paths::Union{String, Vector{String}},
    config_paths::Union{String, Vector{String}};
    dir_per_var::Bool=true,
    is_model_data::Bool=true,
    common_models_across_vars::Bool=false,
    subset::Dict{String, Vector{String}}=Dict{String, Vector{String}}()
)
    base_paths = isa(base_paths, String) ? [base_paths] : base_paths
    config_paths = isa(config_paths, String) ? [config_paths] : config_paths
    ids = buildDataIDsFromConfigs(config_paths)
    applyDataConstraints!(ids, subset)
    # further constraints wrt models and projects applied when loading data
    constraints = filter(((k,v),) -> k in ["models", "projects"] , subset)

    data_all = Dict{String, DimArray}()
    ids_all = Vector{DataID}()
    paths_all = Vector{String}()
    for id in ids
        path_to_subdirs = []
        # if dir_per_var is true, directories at base_paths have subdirectories,
        # one for each variable (they must contain '_VAR', e.g. '_tas'),
        # otherwise base_paths are the paths to the directories that contain
        # a subdirectory 'preproc'
<<<<<<< HEAD
        for base_path in base_paths
            if dir_per_var
                subdirs = filter(isdir, readdir(base_path, join=true))
                filter!(x -> occursin("_" * id.variable, x), subdirs)
                subset_subdirs = get(subset, "subdirs", nothing)
                if !isnothing(subset_subdirs)
                    filter!(p -> any([occursin(name, p) for name in subset_subdirs]), subdirs)
                end
                append!(path_to_subdirs, subdirs)
            else
                push!(path_to_subdirs, base_path)
=======
        if dir_per_var
            path_to_subdirs = filter(isdir, readdir(base_path, join=true))
            filter!(x -> occursin("_" * id.variable, x), path_to_subdirs)
            subdirs = get(subset, "subdirs", nothing)
            if !isnothing(subdirs)
                filter!(p -> any([occursin(name, p) for name in subdirs]), path_to_subdirs)
>>>>>>> 81b64cdd
            end
        end
        if length(path_to_subdirs) > 1
            fnames = map(basename, path_to_subdirs)
            @info "Data for variable $(id.key) considered from files:" fnames
        end
        for path_dir in path_to_subdirs
            path_data_dir = joinpath(
                path_dir, "preproc", id.alias, join([id.variable, id.statistic], "_")
            )
            if !isdir(path_data_dir)
                @warn "$path_data_dir does not exist"
                continue
            end
            #print("processing...: " * path_data_dir)
            data = loadPreprocData(
                path_data_dir; subset = constraints, is_model_data = is_model_data
            )
            if !isnothing(data)
                push!(paths_all, String(split(path_data_dir, base_path)[2]))
                previously_added_data = get(data_all, id.key, nothing)
                if isnothing(previously_added_data)
                    data_all[id.key] = data
                else
                    dim = is_model_data ? :member : :source
                    prev_models = collect(dims(previously_added_data, dim))
                    new_models = collect(dims(data, dim))
                    joint_data = cat(
                        previously_added_data, data;
                        dims=Dim{dim}(vcat(Array(prev_models), Array(new_models)))
                    )
                    joint_meta = joinMetadata(
                        previously_added_data.metadata,
                        data.metadata,
                        is_model_data
                    )
                    data_all[id.key] = rebuild(joint_data; metadata = joint_meta)
                end
                # only include once if data is loaded from multiple files
                if !(id in ids_all)
                    push!(ids_all, id)
                end
            end
        end
    end
<<<<<<< HEAD
    result =  Data(base_paths = base_paths, ids = ids_all, data = data_all)
    @info "The following data was found and loaded: " result.ids
=======
    result =  Data(
        base_path = base_path, 
        data_paths = paths_all, 
        ids = ids_all, 
        data = data_all
    )
    @info "loaded data: " result
>>>>>>> 81b64cdd
    if is_model_data && common_models_across_vars
        @info "only retain models shared across all variables"
        result = getCommonModelsAcrossVars(result, :member)
    end
    if length(result.data) != length(result.ids)
        @warn "length of data and ids doesnt match!"
    end
    return result
end


"""
    getCommonModelsAcrossVars(model_data::Data, dim::Symbol)

Return only those models for which there is data for all variables.

# Arguments
- `model_data`: model predictions
- `dim`: dimension name referring to level of model predictions; e.g., 
'member' or 'model'
"""
function getCommonModelsAcrossVars(model_data::Data, dim::Symbol)
    data_all = deepcopy(model_data.data)
    ids_all = copy(model_data.ids)
    variables = unique(map(id -> id.variable, ids_all))
    shared_models =  nothing
    for clim_var in variables
        modelDict = filter(((k,v),)-> occursin(clim_var, k), data_all)
        # iterate over all combinations (of diagnostics/statistics) with current variable
        for (_, data_var) in modelDict
            models = collect(dims(data_var, dim))
            if isnothing(shared_models)
                shared_models = models
            else
                shared_models = intersect(shared_models, models)
            end
        end
    end
    for id in map(id -> id.key, ids_all)
        # TODO: only subset if it is necessary at all
        data_all[id] = subsetModelData(data_all[id], Array(shared_models));
    end
    result = Data(
        base_path = model_data.base_path, 
        data_paths = model_data.data_paths, 
        ids = model_data.ids, 
        data = data_all
    )
    return result
end


"""
    getCMIPModelsKey(meta::Dict)

Return the respective key to retrieve model names in CMIP6 and CMIP5 data.
"""
function getCMIPModelsKey(meta::Dict)
    attributes = keys(meta);
    if "source_id" in attributes
        return "source_id"
    elseif "model_id" in attributes
        return "model_id"
    else
        msg = "Only CMIP6/5 supported (model name keys: source_id/model_id)"
        throw(ArgumentError(msg))
    end
end


"""
    loadWeightsAsDimArray(path_to_file::String, key_weights::String)

# Arguments:
- `data`: NCDataset containing weights, which have a single dimension
- `key_weights`: name of weights to load; 'wP' (performance weights), 'wI'
(independence weights), 'w' (overall weights)
"""
function loadWeightsAsDimArray(data::NCDataset, key_weights::String)
    src_name = dimnames(data[key_weights])[1]
    sources = Array(data[src_name])
    arr = DimArray(
        Array(data[key_weights]),
        (Dim{Symbol(src_name)}(sources)), metadata = Dict(data.attrib)
    )
    return arr
end


"""
    getUncertaintyRanges(data::DimArray, w::DimArray; quantiles=[0.167, 0.833]})

# Arguments:
- `data`: has dimensions 'time', 'model'
- `w`: has dimension 'model', sum up to 1
- `quantiles`: Vector with two entries (btw. 0 and 1) [lower_bound, upper_bound]
"""
function getUncertaintyRanges(
    data::DimArray,
    w::DimArray;
    quantiles=[0.167, 0.833]
)
    unweightedRanges = [];
    weightedRanges = [];
    for t in dims(data, :time)
        lower, upper = computeInterpolatedWeightedQuantiles(
            quantiles, Array(data[time = At(t)]); weights=w
        );
        push!(weightedRanges, [lower, upper]);
        lower, upper = computeInterpolatedWeightedQuantiles(
            quantiles, Array(data[time = At(t)])
        );
        push!(unweightedRanges, [lower, upper]);
    end

    return (weighted=weightedRanges, unweighted=unweightedRanges)
end<|MERGE_RESOLUTION|>--- conflicted
+++ resolved
@@ -99,28 +99,6 @@
 
 
 """
-<<<<<<< HEAD
-    getMetadataSharedAcrossModelsAndModelNames(metadata::Dict)
-
-Return a new metadata dictionary which contains all attributes that were
-identical across models (therefore these are single values, not Vectors).
-Further, 'model_names', 'member_names' and 'mip_era' are retained. When
-combining this new metadata dict with another, e.g. when
-combining data for different variables, these must be identical (which is
-checked in function appendValuesDicts).
-"""
-function getMetadataSharedAcrossModelsAndModelNames(metadata::Dict)
-    meta_shared = filter(((k,v),) -> isa(v, String), metadata);
-    meta_shared["member_names"] = deepcopy(metadata)["member_names"];
-    meta_shared["model_names"] = deepcopy(metadata)["model_names"]
-    meta_shared["mip_era"] = deepcopy(metadata)["mip_era"]
-    return meta_shared
-end
-
-
-"""
-=======
->>>>>>> 81b64cdd
     loadPreprocData(
         path_data::String;
         subset::Dict{String, Vector{String}}=Dict{String, Vector{String}}(),
@@ -213,11 +191,6 @@
                 model_key = getCMIPModelsKey(Dict(ds.attrib))
                 get!(attributes, "mip_era", "CMIP5")
                 name = ds.attrib[model_key]
-<<<<<<< HEAD
-            else
-                name = filename
-=======
->>>>>>> 81b64cdd
             end
             source_names[i] = name
             # update metadata-dictionary for all processed files with the
@@ -345,7 +318,6 @@
         # one for each variable (they must contain '_VAR', e.g. '_tas'),
         # otherwise base_paths are the paths to the directories that contain
         # a subdirectory 'preproc'
-<<<<<<< HEAD
         for base_path in base_paths
             if dir_per_var
                 subdirs = filter(isdir, readdir(base_path, join=true))
@@ -357,14 +329,6 @@
                 append!(path_to_subdirs, subdirs)
             else
                 push!(path_to_subdirs, base_path)
-=======
-        if dir_per_var
-            path_to_subdirs = filter(isdir, readdir(base_path, join=true))
-            filter!(x -> occursin("_" * id.variable, x), path_to_subdirs)
-            subdirs = get(subset, "subdirs", nothing)
-            if !isnothing(subdirs)
-                filter!(p -> any([occursin(name, p) for name in subdirs]), path_to_subdirs)
->>>>>>> 81b64cdd
             end
         end
         if length(path_to_subdirs) > 1
@@ -410,18 +374,13 @@
             end
         end
     end
-<<<<<<< HEAD
-    result =  Data(base_paths = base_paths, ids = ids_all, data = data_all)
-    @info "The following data was found and loaded: " result.ids
-=======
     result =  Data(
-        base_path = base_path, 
+        base_paths = base_paths, 
         data_paths = paths_all, 
         ids = ids_all, 
         data = data_all
     )
     @info "loaded data: " result
->>>>>>> 81b64cdd
     if is_model_data && common_models_across_vars
         @info "only retain models shared across all variables"
         result = getCommonModelsAcrossVars(result, :member)
